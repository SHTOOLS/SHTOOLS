Program LocalizedAdmitCorr
!!!!!!!!!!!!!!!!!!!!!!!!!!!!!!!!!!!!!!!!!!!!!!!!!!!!!!!!!!!!!!!!!!!!!!!!!!!!!!!
!
!	This program demonstrates how to calculate localized admittance and
!	correlation functions.
!
!	Written by Mark Wieczorek (April, 2005)
!
!	Copyright (c) 2005, Mark A. Wieczorek
!	All rights reserved.
!
!!!!!!!!!!!!!!!!!!!!!!!!!!!!!!!!!!!!!!!!!!!!!!!!!!!!!!!!!!!!!!!!!!!!!!!!!!!!!!!

	use SHTOOLS
	use PlanetsConstants
	
	implicit none
	
	character*120 :: topography_file, potential_file, outfile
	real*8 ::	header(8), mpr,  r0_pot, gm, mass, lat, lon, pi, theta0, &
				alpha, sn, r
	real*8, allocatable ::	grav(:,:,:), admit(:), corr(:), admit_error(:), &
			corr_error(:), tapers(:,:), &
			eigenvalues(:), topo(:,:,:), pot(:,:,:)
	integer ::	lmax_topo, lmax_pot, lmax, option1, l, lwin, lmaxwin, &
			astat(5), K, degmax
	integer, allocatable ::	taper_order(:)
	
	pi = acos(-1.0d0)
	
	degmax = 360

	topography_file = "../../ExampleDataFiles/MarsTopo719.shape"
	potential_file = "../../ExampleDataFiles/jgmro_110b_sha.tab"

	!!!!!!!!!!!!!!!!!!!!!!!!!!!!!!!!!!!!!!!!!!!!!!!!!!!!!!!!!!!!!!!!!!!!!!!!!!!
	!
	!   Read topography and gravity fields, and from the header information
	!   determine the mean planetary radius and mass. Verify that these values
	!   are correct as it is possible the input files could be using a 
	!   different set of base units (i.e., km instead of meters).
	!
	!!!!!!!!!!!!!!!!!!!!!!!!!!!!!!!!!!!!!!!!!!!!!!!!!!!!!!!!!!!!!!!!!!!!!!!!!!!
	
	allocate(topo(2,degmax+1,degmax+1), stat = astat(1))
	allocate(pot(2,degmax+1,degmax+1), stat = astat(2))
	if (astat(1) /= 0 .or. astat(2) /= 0) then
		print*, "Problem allocating arrays TOPO and POT", astat(1), astat(2)
		stop 
	endif

	print*, "Reading = ", topography_file
	call SHRead(topography_file, topo, lmax_topo)
	
	print*, "Lmax of topography file = ", lmax_topo
	
	mpr = topo(1,1,1)	
	print*, "Mean planetary radius (km) = ", mpr/1.d3
	
	print*, "Reading = ", potential_file
	call SHRead(potential_file, pot, lmax_pot, header=header(1:2))
	
	print*, "Lmax of potential file = ", lmax_pot
	
	r0_pot = header(1)*1.d3
	gm = header(2)*1.d9
	mass = gm/Grav_constant
	
	print*, "Reference radius of potential coefficients (km) = ", r0_pot/1.d3
	
	print*, "Mass of planet (kg) = ", mass
	print*, "Surface gravitational acceleration (m/s2) = ", gm/r0_pot**2
	
	lmax = min(lmax_topo, lmax_pot)	
	print*, "Maximum spherical harmonic degree to be used in calculations = ", &
			lmax
	
	!!!!!!!!!!!!!!!!!!!!!!!!!!!!!!!!!!!!!!!!!!!!!!!!!!!!!!!!!!!!!!!!!!!!!!!!!!!
	!
	!	Get localization parameters from user.	
	!
	!!!!!!!!!!!!!!!!!!!!!!!!!!!!!!!!!!!!!!!!!!!!!!!!!!!!!!!!!!!!!!!!!!!!!!!!!!!
	
	print*, "Number of tapers to use > "
	read(*,*) K

	print*, "Latitude of feature of interest (degrees) > "
	read(*,*) lat
	print*, "Longitude (degrees) > "
	read(*,*) lon
	print*, "Angular radius of localization window (degrees) > "
	read(*,*) theta0
	theta0 = theta0*pi/180.0d0
<<<<<<< HEAD
			
	print*, "Create localization window using"	
	print*, "(1) Desired concentration factor, alpha"	
	print*, "(2) Desired (approximate) Shannon number; (Lwin+1) Theta0 / pi)"	
	print*, "(3) Desired Spectral bandwidth (Lwin)"	
	read(*,*) option1		
	
	if (option1==1) then		
		print*, "Input desired concentration factor of the Kth taper > "		
		read(*,*) alpha		
		lwin = SHFindLWin(theta0, 0, alpha, K)		
		print*, "Corresponding spherical harmonic bandwidth = ", lwin		
		print*, "Corresponding approximate Shannon number = ", (lwin+1)*theta0/pi	
	elseif (option1==2) then		
		print*, "Input Shannon number > "		
		read(*,*) sn		
		lwin = nint(sn*pi/theta0) - 1		
		print*, "Corresponding spherical harmonic bandwidth = ", lwin	
	elseif (option1==3) then		
		print*, "Input Lwin > "		
		read(*,*) lwin		
		print*, "Corresponding approximate Shannon number = ", (lwin+1)*theta0/pi	
	else		
		stop 	
	endif		
=======

	print*, "Create localization window using"
	print*, "(1) Desired concentration factor, alpha"
	print*, "(2) Desired (approximate) Shannon number; (Lwin+1) Theta0 / pi)"
	print*, "(3) Desired Spectral bandwidth (Lwin)"
	read(*,*) option1
	
	if (option1==1) then
		print*, "Input desired concentration factor of the Kth taper > "
		read(*,*) alpha
		lwin = SHFindLWin(theta0, 0, alpha, K)
		print*, "Corresponding spherical harmonic bandwidth = ", lwin
		print*, "Corresponding approximate Shannon number = ", &
				(lwin+1)*theta0/pi
	elseif (option1==2) then
		print*, "Input Shannon number > "
		read(*,*) sn
		lwin = nint(sn*pi/theta0) - 1
		print*, "Corresponding spherical harmonic bandwidth = ", lwin
	elseif (option1==3) then
		print*, "Input Lwin > "
		read(*,*) lwin
		print*, "Corresponding approximate Shannon number = ", &
				(lwin+1)*theta0/pi
	else
		stop
	endif
>>>>>>> f8228680
	
	allocate(tapers(lwin+1, (lwin+1)**2), stat = astat(1))
	allocate(taper_order((lwin+1)**2), stat = astat(2))
	allocate(eigenvalues((lwin+1)**2), stat = astat(3))
	
	if (astat(1) /= 0 .or. astat(2) /= 0 .or. astat(3) /= 0 ) then
<<<<<<< HEAD
		print*, "Problem allocatig arrays for tapers, taper_order, or eigenvalues", astat(1), astat(2), astat(3)
		stop 
=======
		print*, "Problem allocatig arrays for tapers, taper_order, or eigenvalues", &
				astat(1), astat(2), astat(3)
		stop
>>>>>>> f8228680
	endif
	
	call SHReturnTapers(theta0, lwin, tapers, eigenvalues, taper_order)
	
	print*, "Concentration factor of first taper = ", eigenvalues(1)
	print*, "Taper order = ", taper_order(1)
	
	lmaxwin = lmax+lwin
	
	r = r0_pot
	
	print*, "Gravity field evaluated at R = (km) ", r0_pot/1.d3
	
	print*, "Name of output admittance and correlation file > "
	read(*,*) outfile
	open(12, file=outfile)
	
	!!!!!!!!!!!!!!!!!!!!!!!!!!!!!!!!!!!!!!!!!!!!!!!!!!!!!!!!!!!!!!!!!!!!!!!!!!!
	!
	!	Allocate memory for arrays based on Lmax and Lwin. 
	!
	!!!!!!!!!!!!!!!!!!!!!!!!!!!!!!!!!!!!!!!!!!!!!!!!!!!!!!!!!!!!!!!!!!!!!!!!!!!

	allocate(grav(2,lmax+1,lmax+1), stat=astat(1))
	allocate(admit(lmax+lwin+1), stat=astat(2))
	allocate(corr(lmax+lwin+1), stat=astat(3))
	allocate(admit_error(lmax+lwin+1), stat=astat(4))
	allocate(corr_error(lmax+lwin+1), stat=astat(5))
	
	grav = 0.0d0
	admit = 0.0d0
	corr = 0.0d0
	admit_error = 0.0d0
	corr_error = 0.0d0

	if (astat(1) /= 0 .or. astat(2) /= 0 .or. astat(3) /= 0 .or. astat(4) /= 0 &
<<<<<<< HEAD
		.or. astat(5) /=0) then		
		print*, "Problem allocating memory"		
		stop 	
	endif		
=======
		.or. astat(5) /=0) then
		print*, "Problem allocating memory"
		stop
	endif
>>>>>>> f8228680
	
	!!!!!!!!!!!!!!!!!!!!!!!!!!!!!!!!!!!!!!!!!!!!!!!!!!!!!!!!!!!!!!!!!!!!!!!!!!!
	!
	!	Create gravity coefficients in units of mGals. Convert Topography
	!	coefficients to km.
	!
	!	Cilm(gravity) = 1.d5*G*M*Cilm(potential)*(l+1)*(r0_pot/r)**(l+2)/r0_pot**2
	!
	!!!!!!!!!!!!!!!!!!!!!!!!!!!!!!!!!!!!!!!!!!!!!!!!!!!!!!!!!!!!!!!!!!!!!!!!!!!

	do l=0, lmax
		grav(1:2,l+1,1:l+1) = pot(1:2,l+1,1:l+1) * dble(l+1) * (r0_pot/r)**(l+2)
	enddo
	
	grav = grav * 1.0d5 * gm / (r0_pot**2)
	topo = topo / 1.0d3
	
	!!!!!!!!!!!!!!!!!!!!!!!!!!!!!!!!!!!!!!!!!!!!!!!!!!!!!!!!!!!!!!!!!!!!!!!!!!!
	!
	!	Compute localized admittances, and write data to output file.
	!	Units for the admittance are mgals/km.
	!
	!!!!!!!!!!!!!!!!!!!!!!!!!!!!!!!!!!!!!!!!!!!!!!!!!!!!!!!!!!!!!!!!!!!!!!!!!!!

	call SHLocalizedAdmitCorr(tapers, taper_order, lwin, lat, lon, grav, topo, &
		lmax, admit, corr, K, admit_error=admit_error, corr_error=corr_error, &
		mtdef=1)
	
	if (K==1) then
		do l = 0, lmax-lwin
			write(12,*) l, admit(l+1), corr(l+1)
		enddo
	else
		do l = 0, lmax - lwin
			write(12,*) l, admit(l+1), admit_error(l+1), corr(l+1), &
						corr_error(l+1)
		enddo
	endif

	close(12)
	
	deallocate(grav)
	deallocate(admit)
	deallocate(admit_error)
	deallocate(corr)
	deallocate(corr_error)
	deallocate(tapers)
	deallocate(taper_order)
	deallocate(eigenvalues)
	deallocate(topo)
	deallocate(pot)
	
end program LocalizedAdmitCorr<|MERGE_RESOLUTION|>--- conflicted
+++ resolved
@@ -46,7 +46,7 @@
 	allocate(pot(2,degmax+1,degmax+1), stat = astat(2))
 	if (astat(1) /= 0 .or. astat(2) /= 0) then
 		print*, "Problem allocating arrays TOPO and POT", astat(1), astat(2)
-		stop 
+		stop
 	endif
 
 	print*, "Reading = ", topography_file
@@ -91,33 +91,6 @@
 	print*, "Angular radius of localization window (degrees) > "
 	read(*,*) theta0
 	theta0 = theta0*pi/180.0d0
-<<<<<<< HEAD
-			
-	print*, "Create localization window using"	
-	print*, "(1) Desired concentration factor, alpha"	
-	print*, "(2) Desired (approximate) Shannon number; (Lwin+1) Theta0 / pi)"	
-	print*, "(3) Desired Spectral bandwidth (Lwin)"	
-	read(*,*) option1		
-	
-	if (option1==1) then		
-		print*, "Input desired concentration factor of the Kth taper > "		
-		read(*,*) alpha		
-		lwin = SHFindLWin(theta0, 0, alpha, K)		
-		print*, "Corresponding spherical harmonic bandwidth = ", lwin		
-		print*, "Corresponding approximate Shannon number = ", (lwin+1)*theta0/pi	
-	elseif (option1==2) then		
-		print*, "Input Shannon number > "		
-		read(*,*) sn		
-		lwin = nint(sn*pi/theta0) - 1		
-		print*, "Corresponding spherical harmonic bandwidth = ", lwin	
-	elseif (option1==3) then		
-		print*, "Input Lwin > "		
-		read(*,*) lwin		
-		print*, "Corresponding approximate Shannon number = ", (lwin+1)*theta0/pi	
-	else		
-		stop 	
-	endif		
-=======
 
 	print*, "Create localization window using"
 	print*, "(1) Desired concentration factor, alpha"
@@ -145,21 +118,15 @@
 	else
 		stop
 	endif
->>>>>>> f8228680
 	
 	allocate(tapers(lwin+1, (lwin+1)**2), stat = astat(1))
 	allocate(taper_order((lwin+1)**2), stat = astat(2))
 	allocate(eigenvalues((lwin+1)**2), stat = astat(3))
 	
 	if (astat(1) /= 0 .or. astat(2) /= 0 .or. astat(3) /= 0 ) then
-<<<<<<< HEAD
-		print*, "Problem allocatig arrays for tapers, taper_order, or eigenvalues", astat(1), astat(2), astat(3)
-		stop 
-=======
 		print*, "Problem allocatig arrays for tapers, taper_order, or eigenvalues", &
 				astat(1), astat(2), astat(3)
 		stop
->>>>>>> f8228680
 	endif
 	
 	call SHReturnTapers(theta0, lwin, tapers, eigenvalues, taper_order)
@@ -196,17 +163,10 @@
 	corr_error = 0.0d0
 
 	if (astat(1) /= 0 .or. astat(2) /= 0 .or. astat(3) /= 0 .or. astat(4) /= 0 &
-<<<<<<< HEAD
-		.or. astat(5) /=0) then		
-		print*, "Problem allocating memory"		
-		stop 	
-	endif		
-=======
 		.or. astat(5) /=0) then
 		print*, "Problem allocating memory"
 		stop
 	endif
->>>>>>> f8228680
 	
 	!!!!!!!!!!!!!!!!!!!!!!!!!!!!!!!!!!!!!!!!!!!!!!!!!!!!!!!!!!!!!!!!!!!!!!!!!!!
 	!
