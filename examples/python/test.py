--- conflicted
+++ resolved
@@ -22,11 +22,7 @@
     #create random coefficients
     coeffs    = np.random.normal( loc=0., scale=1.,size=2*lmax*lmax ).reshape(2,lmax,lmax)
     print coeffs
-<<<<<<< HEAD
     grid,nlat = shtools.MakeGridDH(coeffs,norm=1,csphase=1,sampling=2)
-=======
-    grid,nlat = shtools.MakeGridDH(coeffs,norm=3,csphase=1,sampling=2)
->>>>>>> 446bcbf9
     #coeffs2   = shtools.SHExpandDH(grid,sampling=2)
 
     print grid.shape
