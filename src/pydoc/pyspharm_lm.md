# spharm_lm()

Compute the spherical harmonic function for a specific degree and order.

# Usage

```python
ylm = spharm_lm (l, m, theta, phi, [normalization, kind, csphase, degrees])
```

# Returns

**ylm : float or complex**
:   The spherical harmonic function ylm, where l and m are the spherical
        harmonic degree and order, respectively.

# Parameters

**l : integer**
:   The spherical harmonic degree.

**m : integer**
:   The spherical harmonic order.

**theta : float**
:   The colatitude in degrees. Use radians if 'degrees' is set to False.

**phi : float**
:   The longitude in degrees. Use radians if 'degrees' is set to False.

**normalization : str, optional, default = '4pi'**
:   '4pi', 'ortho', 'schmidt', or 'unnorm' for geodesy 4pi normalized,
        orthonormalized, Schmidt semi-normalized, or unnormalized spherical
        harmonic functions, respectively.

**kind : str, optional, default = 'real'**
:   'real' or 'complex' spherical harmonic coefficients.

**csphase : optional, integer, default = 1**
:   If 1 (default), the Condon-Shortley phase will be excluded. If -1, the
        Condon-Shortley phase of (-1)^m will be appended to the spherical
        harmonic functions.

**degrees : optional, bool, default = True**
:   If True, `theta` and `phi` are expressed in degrees.

# Notes

spharm_lm will calculate the spherical harmonic function for a specific
degree l and order m, and for a given colatitude theta and longitude phi.
Three parameters determine how the spherical harmonic functions are
defined. normalization can be either '4pi' (default), 'ortho', 'schmidt',
or 'unnorm' for 4pi normalized, orthonormalized, Schmidt semi-normalized,
or unnormalized spherical harmonic functions, respectively. kind can be
either 'real' or 'complex', and csphase determines whether to include or
exclude (default) the Condon-Shortley phase factor.

The spherical harmonic functions are calculated using the standard
three-term recursion formula, and in order to prevent overflows, the
scaling approach of Holmes and Featherstone (2002) is utilized.
The resulting functions are accurate to about degree 2800. See Wieczorek
and Meschede (2018) for exact definitions on how the spherical harmonic
functions are defined.

# References

Holmes, S. A., and W. E. Featherstone, A unified approach to the Clenshaw
summation and the recursive computation of very high degree and order
normalised associated Legendre functions, J. Geodesy, 76, 279-299,
doi:10.1007/s00190-002-0216-2, 2002.

<<<<<<< HEAD
Wieczorek, M. A., and M. Meschede. SHTools - Tools for working with spherical harmonics, Geochem., Geophys., Geosyst., 19, 2574-2592, doi:10.1029/2018GC007529, 2018.

# See also

[pyspharm](pyspharm.html), [pylegendre_lm](pylegendre_lm.html), [pylegendre](pylegendre.html)
=======
Wieczorek, M. A., and M. Meschede. SHTools — Tools for working with
spherical harmonics, Geochem., Geophys., Geosyst., 19, 2574-2592,
doi:10.1029/2018GC007529, 2018.
    
>>>>>>> 978a51c1
<|MERGE_RESOLUTION|>--- conflicted
+++ resolved
@@ -69,15 +69,7 @@
 normalised associated Legendre functions, J. Geodesy, 76, 279-299,
 doi:10.1007/s00190-002-0216-2, 2002.
 
-<<<<<<< HEAD
-Wieczorek, M. A., and M. Meschede. SHTools - Tools for working with spherical harmonics, Geochem., Geophys., Geosyst., 19, 2574-2592, doi:10.1029/2018GC007529, 2018.
-
-# See also
-
-[pyspharm](pyspharm.html), [pylegendre_lm](pylegendre_lm.html), [pylegendre](pylegendre.html)
-=======
 Wieczorek, M. A., and M. Meschede. SHTools — Tools for working with
 spherical harmonics, Geochem., Geophys., Geosyst., 19, 2574-2592,
 doi:10.1029/2018GC007529, 2018.
-    
->>>>>>> 978a51c1
+    