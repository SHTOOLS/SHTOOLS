--- conflicted
+++ resolved
@@ -80,11 +80,7 @@
     lower = -1.0d0
 
     if (present(exitstatus)) then
-<<<<<<< HEAD
-        call PreGLQ(lower, upper, nlat, zero, w, exitstatus=exitstatus)
-=======
         call PreGLQ(lower, upper, nlat, zero, w, exitstatus = exitstatus)
->>>>>>> 9f431893
         if (exitstatus /= 0) return
     else
         call PreGLQ(lower, upper, nlat, zero, w)
