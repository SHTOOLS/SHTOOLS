--- conflicted
+++ resolved
@@ -1944,12 +1944,8 @@
             integer(int32),optional,intent(in),depend(galpha_order),intent(hide) :: galpha_order_d0 = len(galpha_order)
         end subroutine SHSCouplingMatrixCap
 
-<<<<<<< HEAD
-        subroutine MakeGradientDH(exitstatus,cilm,lmax,theta,phi,n,sampling,lmax_calc,extend,phi_d0,phi_d1,cilm_d0,cilm_d1,cilm_d2,theta_d0,theta_d1)
-            threadsafe
-=======
         subroutine MakeGradientDH(exitstatus,cilm,lmax,theta,phi,n,sampling,lmax_calc,extend,radius,phi_d0,phi_d1,cilm_d0,cilm_d1,cilm_d2,theta_d0,theta_d1)
->>>>>>> 0c0c07d2
+            threadsafe
             fortranname pymakegradientdh
             integer, parameter :: dp = selected_real_kind(p=15)
             integer, parameter :: int32 = selected_int_kind(9)
