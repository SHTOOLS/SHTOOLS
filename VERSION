--- conflicted
+++ resolved
@@ -1,7 +1,2 @@
-<<<<<<< HEAD
-SHTOOLS Version: 4.1.1
-Release date: November 27, 2017
-=======
 SHTOOLS Version: 4.1.2
-Release date: Dec. 4 2017
->>>>>>> ae673258
+Release date: Dec. 4 2017