--- conflicted
+++ resolved
@@ -4093,21 +4093,16 @@
         """Evaluate the gradient on a Driscoll and Healy (1994) grid."""
         from .shgradient import SHGradient
 
-<<<<<<< HEAD
         if preferred_backend() == "DUCC":
             theta, phi = ducc0_wrapper.MakeGradientDH(
                 self.to_array(normalization='4pi', csphase=1, errors=False),
-                sampling=sampling, lmax=lmax, lmax_calc=lmax_calc, extend=extend)
+                sampling=sampling, lmax=lmax, lmax_calc=lmax_calc, extend=extend,
+                radius=radius)
         else:  # SHTOOLS
             theta, phi = _shtools.MakeGradientDH(
                 self.to_array(normalization='4pi', csphase=1, errors=False),
-                sampling=sampling, lmax=lmax, lmax_calc=lmax_calc, extend=extend)
-=======
-        theta, phi = _shtools.MakeGradientDH(
-            self.to_array(normalization='4pi', csphase=1, errors=False),
-            sampling=sampling, lmax=lmax, lmax_calc=lmax_calc, extend=extend,
-            radius=radius)
->>>>>>> 0c0c07d2
+                sampling=sampling, lmax=lmax, lmax_calc=lmax_calc, extend=extend,
+                radius=radius)
 
         return SHGradient(theta, phi, lmax, lmax_calc, units=units)
 
