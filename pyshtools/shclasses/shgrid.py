--- conflicted
+++ resolved
@@ -368,16 +368,10 @@
             sinlat = _np.sin(lats[i])
             for j in range(0, temp.nlon):
                 dist = coslat * (x * coslon[j] + y * sinlon[j]) + z * sinlat
-<<<<<<< HEAD
-                if dist >= costheta:  # ie. _np.arccos(dist) <= theta
-                    # since 0 <= theta <= pi/2 and 0 <= dist <= 1
-                    # so cos is decreasing
-=======
                 if dist >= costheta:
                     # ie. _np.arccos(dist) <= theta
                     # since 0 <= theta <= pi/2 and 0 <= dist <= 1
                     # cos is decreasing
->>>>>>> 8e7ecb36
                     temp.data[i, j] = 1.
 
         return temp
