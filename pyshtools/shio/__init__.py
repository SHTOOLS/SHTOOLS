"""
pyshtools Spherical Harmonic I/O, Storage, and Conversion Routines.

This submodule of pyshtools defines the following functions:

Spherical harmonic I/O
----------------------
shread           Read spherical harmonic coefficients from a text file.
SHRead2          Read spherical harmonic coefficients from a CHAMP or GRACE-
                 like ascii-formatted file.
SHRead2Error     Read spherical harmonic coefficients and associated errors
                 from a CHAMP or GRACE-like ascii-formatted file.
SHReadJPL        Read spherical harmonic coefficients from a JPL ascii-
                 formatted file.
SHReadJPLError   Read spherical harmonic coefficients and associated errors
                 from a JPL ascii-formatted file.
read_icgem_gfc   Read spherical harmonic coefficients or associated errors
                 from an ICGEM GFC ascii-formatted file.

Spherical harmonic storage
--------------------------
SHCilmToCindex   Convert a three-dimensional array of complex spherical
                 harmonic coefficients to a two-dimensional indexed array.
SHCindexToCilm   Convert a two-dimensional indexed array of complex spherical
                 harmonic coefficients to a three-dimensional array.
SHCilmToVector   Convert a 3-dimensional array of real spherical harmonic
                 coefficients to a 1-dimensional ordered array.
SHVectorToCilm   Convert a 1-dimensional indexed vector of real spherical
                 harmonic coefficients to a 3-dimensional array.
YilmIndexVector  Determine the index of a 1D ordered vector of spherical
                 harmonic coefficients corresponding to I, L, and M.

Spherical harmonic conversions
------------------------------
convert          Convert an array of spherical harmonic coefficients to a
                 different normalization.
SHrtoc           Convert real spherical harmonics to complex form.
SHctor           Convert complex spherical harmonics to real form.
"""

from __future__ import absolute_import as _absolute_import
from __future__ import division as _division
from __future__ import print_function as _print_function

from ..shtools import SHRead2
from ..shtools import SHRead2Error
from ..shtools import SHReadJPL
from ..shtools import SHReadJPLError
from ..shtools import SHCilmToCindex
from ..shtools import SHCindexToCilm
from ..shtools import SHCilmToVector
from ..shtools import SHVectorToCilm
from ..shtools import SHrtoc
from ..shtools import SHctor

<<<<<<< HEAD
from .convert import convert
=======
from .shread import shread
>>>>>>> 1cc53e75
from .icgem import read_icgem_gfc
from .yilm_index_vector import YilmIndexVector<|MERGE_RESOLUTION|>--- conflicted
+++ resolved
@@ -53,10 +53,7 @@
 from ..shtools import SHrtoc
 from ..shtools import SHctor
 
-<<<<<<< HEAD
 from .convert import convert
-=======
 from .shread import shread
->>>>>>> 1cc53e75
 from .icgem import read_icgem_gfc
 from .yilm_index_vector import YilmIndexVector