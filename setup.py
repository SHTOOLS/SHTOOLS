--- conflicted
+++ resolved
@@ -179,11 +179,6 @@
     requires=INSTALL_REQUIRES,
     platforms='OS Independent',
     packages=['pyshtools', 'pyshtools.shclasses'],
-<<<<<<< HEAD
-    package_data={'': ['doc/*.doc']},
-    include_package_data=True,
-=======
->>>>>>> 2bf91483
     classifiers=CLASSIFIERS,
     configuration=configuration,
     cmdclass={'build': SHTOOLS_build}
