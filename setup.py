--- conflicted
+++ resolved
@@ -45,54 +45,6 @@
     long_description = open('README.md').read()
 
 
-<<<<<<< HEAD
-# This flag has to be True if the version number indicated in the file
-# VERSION has already been released and to False if this is a development
-# version of a future release.
-ISRELEASED = True
-
-
-def get_version():
-    """Get version from git and VERSION file.
-
-    In the case where the version is not tagged in git, this function appends
-    .post0+commit if the version has been released and .dev0+commit if the
-    version has not yet been released.
-
-    Derived from: https://github.com/Changaco/version.py
-    """
-    d = os.path.dirname(__file__)
-    # get release number from VERSION
-    with open(os.path.join(d, 'VERSION.txt')) as f:
-        vre = re.compile('.Version: (.+)$', re.M)
-        version = vre.search(f.read()).group(1)
-
-    if os.path.isdir(os.path.join(d, '.git')):
-        # Get the version using "git describe".
-        cmd = 'git describe --tags'
-        try:
-            git_version = check_output(cmd.split()).decode().strip()[1:]
-        except CalledProcessError:
-            print('Unable to get version number from git tags\n'
-                  'Setting to x.x')
-            git_version = 'x.x'
-
-        # PEP440 compatibility
-        if '-' in git_version:
-            git_revision = check_output(['git', 'rev-parse', 'HEAD'])
-            git_revision = git_revision.strip().decode('ascii')
-            # add post0 if the version is released
-            # otherwise add dev0 if the version is not yet released
-            if ISRELEASED:
-                version += '.post0+' + git_revision[:7]
-            else:
-                version += '.dev0+' + git_revision[:7]
-
-    return version
-
-
-VERSION = get_version()
-=======
 VERSION = versioneer.get_version()
 
 CLASSIFIERS = [
@@ -132,7 +84,6 @@
     'extras': ['cartopy>=0.18.0', 'pygmt>=0.2', 'palettable>=3.3']
 }
 
->>>>>>> 978a51c1
 print('INSTALLING SHTOOLS {}'.format(VERSION))
 
 
