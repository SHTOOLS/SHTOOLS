###################################################################################
#
#	make all
#		Compile program in the current directory. Optionally, one
#		can specify the parameters F95="my compiler" and 
#		F95FLAGS="my compiler flags". The default is to use "f95".
#
#	make all2
#		Variant of make all: LAPACK subroutine names have
#		an underscore appended to them in the source files in order to 
#		use FFTW and LAPACK	libraries with conflicting underscore 
#		conventions.
#
#	make all3
#		Variant of make all: FFTW subroutine names have
#		an underscore appended to them in the source files in order to 
#		use FFTW and LAPACK	libraries with conflicting underscore 
#		conventions.
#
#	make python
#		Compile the python wrapper with the f2py compiler. This should be 
#		after the Fortran files are compiled.
#
#	make clean
#		Remove the compiled lib, module, object, and Python files. Also removes 
#		compiled fortram 95 tests.
#
#	make fortran-examples
#		Compile example programs. Optionally, one
#		can specify the parameters F95="my compiler" and 
#		F95FLAGS="my compiler flags", which should be identical to
#		those used to make "all".
#
#	make run-fortran-examples
#		Run all fortran examples programs.
#
#	make clean-fortran-examples
#		Delete compiled example programs.
#
#   make run-python-tests
#		Run all python tests
#
#	make doc
#		Create the man and html-man pages from input POD files.
#		These are PRE-MADE in the distribution, so it shouldn't
#		be necessary to recreate these unless there is some kind
#		of problem.
#
#	make remove-doc
#		Remove the man and html-man pages.
#
#
#	Written by Mark Wieczorek (July 2012).
#
#####################################################################################

VERSION = 3.0

F95 = gfortran
F2PY = f2py
PYTHON = python

SHELL  = /bin/tcsh
MAKE   = make
DOCDIR = src/doc
SRCDIR = src
LIBDIR = lib
INCDIR = modules
EXDIR  = examples
PEXDIR = examples/python


.PHONY: all all2 all3 python install doc remove-doc clean getflags fortran-examples clean-fortran-examples run-fortran-examples run-python-tests
	
all: getflags
	$(MAKE) -C $(SRCDIR) -f Makefile all F95=$(F95) F95FLAGS="$(F95FLAGS)"
	@echo
	@echo MAKE SUCCESSFUL!
	@echo	
	@echo ---------------------------------------------------------------------------------------------------
	@echo Compile your code with the following flags:
	@echo
	@echo $(F95) $(MODFLAG) $(F95FLAGS) -Llibpath -lSHTOOLS -lfftw3 -lm
	@echo
	@echo where modpath and libpath are replaced with their respective paths.
	@echo ---------------------------------------------------------------------------------------------------
	@echo

all2: getflags
	$(MAKE) -C $(SRCDIR) -f Makefile all2 F95=$(F95) F95FLAGS="$(F95FLAGS)"
	@echo
	@echo MAKE SUCCESSFUL!
	@echo
	@echo ---------------------------------------------------------------------------------------------------
	@echo Compile your code with the following flags:
	@echo
	@echo $(F95) $(MODFLAG) $(F95FLAGS) -Llibpath -lSHTOOLS -lfftw3 -lm
	@echo
	@echo where modpath and libpath are replaced with their respective paths.
	@echo ---------------------------------------------------------------------------------------------------
	@echo
	
all3: getflags
	$(MAKE) -C $(SRCDIR) -f Makefile all3 F95=$(F95) F95FLAGS="$(F95FLAGS)"
	@echo
	@echo MAKE SUCCESSFUL!
	@echo	
	@echo ---------------------------------------------------------------------------------------------------
	@echo Compile your code with the following flags:
	@echo
	@echo $(F95) $(MODFLAG) $(F95FLAGS) -Llibpath -lSHTOOLS -lfftw3 -lm
	@echo
	@echo where modpath and libpath are replaced with their respective paths.
	@echo ---------------------------------------------------------------------------------------------------
	@echo 

python: all
	$(F2PY) -I$(INCDIR) -L$(LIBDIR) --f90flags="-m64 -fPIC" \
	    -c $(SRCDIR)/pyshtools.pyf $(SRCDIR)/PythonWrapper.f95\
	    -lSHTOOLS -lfftw3 -lm -llapack -lblas	
	$(F2PY) --f90flags="-Wtabs" -c $(SRCDIR)/PlanetsConstants.f95 -m _constants
	mv _SHTOOLS.so pyshtools/.
	mv _constants.so pyshtools/.
	mkdir -p pyshtools/doc
	./pyshtools/make_docs.py .
	@echo
	@echo MAKE SUCCESSFUL!
	@echo	
	@echo ---------------------------------------------------------------------------------------------------
	@echo import shtools into Python with:
	@echo
	@echo import shtools
	@echo ---------------------------------------------------------------------------------------------------
	@echo 
	
getflags:
ifeq ($(F95),f95)
# Default Absoft Pro Fortran flags
F95FLAGS ?= -m64 -O3 -YEXT_NAMES=LCS -YEXT_SFX=_ -fpic
#-march=host
MODFLAG = -p modpath
endif

ifeq ($(F95),gfortran)
# Default gfortran flags
<<<<<<< HEAD
#F95FLAGS ?= -m64 -fPIC -O3 # -march=native
F95FLAGS ?= -m64 -fPIC -ggdb -O0 # -march=native
=======
F95FLAGS ?= -m64 -fPIC -O3
# -march=native
>>>>>>> f09775f2
MODFLAG = -Imodpath
endif

ifeq ($(F95),ifort)
# Default intel fortran flags
F95FLAGS ?= -m64 -free -O3 -Tf
MODFLAG = -Imodpath
endif

ifeq ($(F95),g95)
# Default g95 flags.
F95FLAGS ?= -O3 -fno-second-underscore 
MODFLAG = -Imodpath
endif

ifeq ($(F95),pgf90)
# Default pgf90 flags
F95FLAGS ?= -fast 
MODFLAG = -Imodpath
endif

ifeq ($(origin F95FLAGS), undefined)
F95FLAGS = -m64 -O3
MODFLAG = -Imodpath
endif


doc: 
	$(MAKE) -C $(DOCDIR) -f Makefile VERSION=$(VERSION)
	@echo DOCUMENTATION SUCCESSFULLY CREATED

remove-doc:
	@rm -f man/man1/*.1
	@rm -f www/man/*.html
	@echo
	@echo REMOVED MAN AND HTML-MAN FILES
	
clean:
	$(MAKE) -C $(SRCDIR) -f Makefile clean
	rm -f pyshtools/*.so
	rm -f pyshtools/*.pyc
	rm -f $(PEXDIR)/TestLegendre/*.pyc
	$(MAKE) -C $(EXDIR) -f Makefile clean
	@echo
	@echo REMOVED LIB, MODULE, OBJECT FILES, FORTRAN EXAMPLES, AND COMPILED PYTHON FILES

fortran-examples: getflags
	$(MAKE) -C $(EXDIR) -f Makefile all F95=$(F95) F95FLAGS="$(F95FLAGS)"
	@echo
	@echo MAKE OF FORTRAN EXAMPLES SUCCESSFUL

run-fortran-examples:
	$(MAKE) -C $(EXDIR) -f Makefile run-fortran-examples
	@echo
	@echo RAN ALL FORTRAN EXAMPLE PROGRAMS
	
clean-fortran-examples:
	$(MAKE) -C $(EXDIR) -f Makefile clean
	@echo
	@echo REMOVED FORTRAN EXAMPLE EXECUTABLES AND FILES
	
run-python-tests:
	$(PYTHON) $(PEXDIR)/TestLegendre/TestLegendre.py
	@echo
	@echo RAN ALL PYTHON TESTS
	

	<|MERGE_RESOLUTION|>--- conflicted
+++ resolved
@@ -143,13 +143,8 @@
 
 ifeq ($(F95),gfortran)
 # Default gfortran flags
-<<<<<<< HEAD
 #F95FLAGS ?= -m64 -fPIC -O3 # -march=native
 F95FLAGS ?= -m64 -fPIC -ggdb -O0 # -march=native
-=======
-F95FLAGS ?= -m64 -fPIC -O3
-# -march=native
->>>>>>> f09775f2
 MODFLAG = -Imodpath
 endif
 
