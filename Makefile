--- conflicted
+++ resolved
@@ -144,10 +144,7 @@
 SRCDIR = src
 LIBDIR = lib
 MODDIR = include
-<<<<<<< HEAD
-=======
 INCDIR = src
->>>>>>> 0f254abf
 CPPDIR = examples/cpp
 FEXDIR = examples/fortran
 PEXDIR = examples/python
@@ -440,20 +437,12 @@
 	@echo "--> Ran all Python tests"
 	
 cpp-tests-no-timing:
-<<<<<<< HEAD
-	@$(MAKE) -C $(CPPDIR) -f Makefile all CXX="$(CXX)" LIBNAME="$(LIBNAME)" FFTW="$(FFTW)" LAPACK="$(LAPACK)" BLAS="$(BLAS)" LIBPATH="$(LIBPATH)" MODFLAG="$(MODFLAG)"
-=======
 	@$(MAKE) -C $(CPPDIR) -f Makefile all CXX="$(CXX)" LIBNAME="$(LIBNAME)" FFTW="$(FFTW)" LAPACK="$(LAPACK)" BLAS="$(BLAS)" LIBPATH="$(LIBPATH)" MODFLAG="$(MODFLAG)" INCLUDE="-I $(INCPATH)"
->>>>>>> 0f254abf
 	@echo
 	@echo "--> Make of cpp test suite successful"
 	
 run-cpp-tests-no-timing: cpp-tests-no-timing
-<<<<<<< HEAD
-	@$(MAKE) -C $(CPPDIR) -f Makefile run-cpp-tests-no-timing CXX="$(CXX)" LIBNAME="$(LIBNAME)" FFTW="$(FFTW)" LAPACK="$(LAPACK)" BLAS="$(BLAS)" LIBPATH="$(LIBPATH)" MODFLAG="$(MODFLAG)"
-=======
 	@$(MAKE) -C $(CPPDIR) -f Makefile run-cpp-tests-no-timing CXX="$(CXX)" LIBNAME="$(LIBNAME)" FFTW="$(FFTW)" LAPACK="$(LAPACK)" BLAS="$(BLAS)" LIBPATH="$(LIBPATH)" MODFLAG="$(MODFLAG)" INCLUDE="-I $(INCPATH)"
->>>>>>> 0f254abf
 	@echo
 	@echo "--> Ran all cpp examples and tests"
 
