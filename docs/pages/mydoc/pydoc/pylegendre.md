---
title: legendre()
keywords: spherical harmonics software package, spherical harmonic transform, legendre functions, multitaper spectral analysis, fortran, Python, gravity, magnetic field
sidebar: mydoc_sidebar
permalink: pylegendre.html
summary:
tags: [python]
toc: false
editdoc: pydoc
---

Compute all the associated Legendre functions up to a maximum degree and
order.

## Usage

```python
plm = legendre (lmax, z, [normalization, csphase, cnorm, packed])
```

## Returns

**plm : float, dimension (lmax+1, lmax+1) or ((lmax+1)\*(lmax+2)/2)**
:   An array of associated Legendre functions, plm[l, m], where l and m
        are the degree and order, respectively. If packed is True, the array
        is 1-dimensional with the index corresponding to l\*(l+1)/2+m.

## Parameters

**lmax : integer**
:   The maximum degree of the associated Legendre functions to be computed.

**z : float**
:   The argument of the associated Legendre functions.

**normalization : str, optional, default = '4pi'**
:   '4pi', 'ortho', 'schmidt', or 'unnorm' for use with geodesy 4pi
        normalized, orthonormalized, Schmidt semi-normalized, or unnormalized
        spherical harmonic functions, respectively.

**csphase : optional, integer, default = 1**
:   If 1 (default), the Condon-Shortley phase will be excluded. If -1, the
        Condon-Shortley phase of (-1)^m will be appended to the associated
        Legendre functions.

**cnorm : optional, integer, default = 0**
:   If 1, the complex normalization of the associated Legendre functions
        will be used. The default is to use the real normalization.

**packed : optional, bool, default = False**
:   If True, return a 1-dimensional packed array with the index
        corresponding to l\*(l+1)/2+m, where l and m are respectively the
        degree and order.

## Notes

legendre will calculate all of the associated Legendre functions up to
degree lmax for a given argument. The Legendre functions are used typically
as a part of the spherical harmonic functions, and three parameters
determine how they are defined. `normalization` can be either '4pi'
(default), 'ortho', 'schmidt', or 'unnorm' for use with 4pi normalized,
orthonormalized, Schmidt semi-normalized, or unnormalized spherical
harmonic functions, respectively. csphase determines whether to include
or exclude (default) the Condon-Shortley phase factor. cnorm determines
whether to normalize the Legendre functions for use with real (default)
or complex spherical harmonic functions.

By default, the routine will return a 2-dimensional array, p[l, m]. If the
optional parameter `packed` is set to True, the output will instead be a
1-dimensional array where the indices correspond to `l\*(l+1)/2+m`. The
Legendre functions are calculated using the standard three-term recursion
formula, and in order to prevent overflows, the scaling approach of Holmes
and Featherstone (2002) is utilized. The resulting functions are accurate
to about degree 2800. See Wieczorek and Meschede (2018) for exact
definitions on how the Legendre functions are defined.

## References

<<<<<<< HEAD
Holmes, S. A., and W. E. Featherstone, A unified approach to the Clenshaw summation and the recursive computation of very high degree and order normalised associated Legendre functions, J. Geodesy, 76, 279-299, doi:10.1007/s00190-002-0216-2, 2002.

Wieczorek, M. A., and M. Meschede. SHTools - Tools for working with spherical harmonics, Geochem., Geophys., Geosyst., 19, 2574-2592, doi:10.1029/2018GC007529, 2018.

## See also
=======
Holmes, S. A., and W. E. Featherstone, A unified approach to the Clenshaw
summation and the recursive computation of very high degree and order
normalised associated Legendre functions, J. Geodesy, 76, 279-299,
doi:10.1007/s00190-002-0216-2, 2002.
>>>>>>> 978a51c1

Wieczorek, M. A., and M. Meschede. SHTools — Tools for working with
spherical harmonics, Geochem., Geophys., Geosyst., 19, 2574-2592,
doi:10.1029/2018GC007529, 2018.
    <|MERGE_RESOLUTION|>--- conflicted
+++ resolved
@@ -76,18 +76,10 @@
 
 ## References
 
-<<<<<<< HEAD
-Holmes, S. A., and W. E. Featherstone, A unified approach to the Clenshaw summation and the recursive computation of very high degree and order normalised associated Legendre functions, J. Geodesy, 76, 279-299, doi:10.1007/s00190-002-0216-2, 2002.
-
-Wieczorek, M. A., and M. Meschede. SHTools - Tools for working with spherical harmonics, Geochem., Geophys., Geosyst., 19, 2574-2592, doi:10.1029/2018GC007529, 2018.
-
-## See also
-=======
 Holmes, S. A., and W. E. Featherstone, A unified approach to the Clenshaw
 summation and the recursive computation of very high degree and order
 normalised associated Legendre functions, J. Geodesy, 76, 279-299,
 doi:10.1007/s00190-002-0216-2, 2002.
->>>>>>> 978a51c1
 
 Wieczorek, M. A., and M. Meschede. SHTools — Tools for working with
 spherical harmonics, Geochem., Geophys., Geosyst., 19, 2574-2592,
